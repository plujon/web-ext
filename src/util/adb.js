/* @flow */
import defaultADB from 'adbkit';

import {
  isErrorWithCode,
  UsageError,
  WebExtError,
} from '../errors';
import {createLogger} from '../util/logger';

const log = createLogger(__filename);

export type ADBUtilsParams = {|
  adb?: typeof defaultADB,
  // ADB configs.
  adbBin?: string,
  adbHost?: string,
  adbPort?: string,
  adbDevice?: string,
|};

export type DiscoveryParams = {|
  maxDiscoveryTime: number,
  retryInterval: number,
|};

// Helper function used to raise an UsageError when the adb binary has not been found.
async function wrapADBCall(asyncFn: (...any) => Promise<any>): Promise<any> {
  try {
    return await asyncFn();
  } catch (error) {
    if (isErrorWithCode('ENOENT', error) &&
        error.message.includes('spawn adb')) {
      throw new UsageError(
        'No adb executable has been found. ' +
          'You can Use --adb-bin, --adb-host/--adb-port ' +
          'to configure it manually if needed.');
    }

    throw error;
  }
}

export default class ADBUtils {
  params: ADBUtilsParams;
  adb: typeof defaultADB;
  adbClient: any; // TODO: better flow typing here.

  // Map<deviceId -> artifactsDir>
  artifactsDirMap: Map<string, string>;
  // Toggled when the user wants to abort the RDP Unix Socket discovery loop
  // while it is still executing.
  userAbortDiscovery: boolean;

  constructor(params: ADBUtilsParams) {
    this.params = params;

    const {
      adb,
      adbBin,
      adbHost,
      adbPort,
    } = params;

    this.adb = adb || defaultADB;

    this.adbClient = this.adb.createClient({
      bin: adbBin,
      host: adbHost,
      port: adbPort,
    });

    this.artifactsDirMap = new Map();

    this.userAbortDiscovery = false;
  }

  runShellCommand(
    deviceId: string, cmd: string | Array<string>
  ): Promise<string> {
    const {adb, adbClient} = this;

    log.debug(`Run adb shell command on ${deviceId}: ${JSON.stringify(cmd)}`);

    return wrapADBCall(async () => {
      return await adbClient.shell(deviceId, cmd).then(adb.util.readAll);
    }).then((res) => res.toString());
  }

  async discoverDevices(): Promise<Array<string>> {
    const {adbClient} = this;

    let devices = [];

    log.debug('Listing android devices');
    devices = await wrapADBCall(async () => adbClient.listDevices());

    return devices.map((dev) => dev.id);
  }

  async discoverInstalledAPKs(
    deviceId: string,
    filter?: string
  ): Promise<Array<string>> {
    log.debug(`Listing installed APKs on ${deviceId}`);

    const args = [ 'pm', 'list', 'packages' ];

<<<<<<< HEAD
    if (filter) {
      args.push(filter);
    }

    const pmList = await this.runShellCommand(deviceId, args);

    // Sort the results alphabetically for aethetics.
    return pmList.trim().split('\n')
      .map((line) => line.replace('package:', ''))
      .sort();
=======
    return pmList.split('\n')
      .map((line) => line.replace('package:', '').trim())
      .filter((line) => {
        // Look for an exact match if firefoxApk is defined.
        if (firefoxApk) {
          return line === firefoxApk;
        }
        // Match any package name that starts with the package name of a Firefox for Android browser.
        return (
          line.startsWith('org.mozilla.fennec') ||
          line.startsWith('org.mozilla.fenix') ||
          line.startsWith('org.mozilla.geckoview') ||
          line.startsWith('org.mozilla.firefox') ||
          line.startsWith('org.mozilla.reference.browser')
        );
      });
>>>>>>> b4d40811
  }

  async getAndroidVersionNumber(deviceId: string): Promise<number> {
    const androidVersion = (await this.runShellCommand(deviceId, [
      'getprop', 'ro.build.version.sdk',
    ])).trim();

    const androidVersionNumber = parseInt(androidVersion);

    // No need to check the granted runtime permissions on Android versions < Lollypop.
    if (isNaN(androidVersionNumber)) {
      throw new WebExtError(
        'Unable to discovery android version on ' +
        `${deviceId}: ${androidVersion}`
      );
    }

    return androidVersionNumber;
  }

  // Raise an UsageError when the given APK does not have the required runtime permissions.
  async ensureRequiredAPKRuntimePermissions(
    deviceId: string, apk: string, permissions: Array<string>
  ): Promise<void> {
    const permissionsMap = {};

    // Initialize every permission to false in the permissions map.
    for (const perm of permissions) {
      permissionsMap[perm] = false;
    }

    // Retrieve the permissions information for the given apk.
    const pmDumpLogs = (await this.runShellCommand(deviceId, [
      'pm', 'dump', apk,
    ])).split('\n');

    // Set to true the required permissions that have been granted.
    for (const line of pmDumpLogs) {
      for (const perm of permissions) {
        if (line.includes(`${perm}: granted=true`) ||
            line.includes(`${perm}, granted=true`)) {
          permissionsMap[perm] = true;
        }
      }
    }

    for (const perm of permissions) {
      if (!permissionsMap[perm]) {
        throw new UsageError(
          `Required ${perm} has not be granted for ${apk}. ` +
          'Please grant them using the Android Settings ' +
          'or using the following adb command:\n' +
          `\t adb shell pm grant ${apk} ${perm}\n`
        );
      }
    }
  }

  async amForceStopAPK(deviceId: string, apk: string): Promise<void> {
    await this.runShellCommand(deviceId, [
      'am', 'force-stop', apk,
    ]);
  }

  async getOrCreateArtifactsDir(deviceId: string): Promise<string> {
    let artifactsDir = this.artifactsDirMap.get(deviceId);

    if (artifactsDir) {
      return artifactsDir;
    }

    artifactsDir = `/sdcard/web-ext-artifacts-${Date.now()}`;

    const testDirOut = (await this.runShellCommand(
      deviceId, `test -d ${artifactsDir} ; echo $?`
    )).trim();

    if (testDirOut !== '1') {
      throw new WebExtError(
        `Cannot create artifacts directory ${artifactsDir} ` +
        `because it exists on ${deviceId}.`
      );
    }

    await this.runShellCommand(deviceId, ['mkdir', '-p', artifactsDir]);

    this.artifactsDirMap.set(deviceId, artifactsDir);

    return artifactsDir;
  }

  async clearArtifactsDir(deviceId: string): Promise<void> {
    const artifactsDir = this.artifactsDirMap.get(deviceId);

    if (!artifactsDir) {
      // nothing to do here.
      return;
    }

    this.artifactsDirMap.delete(deviceId);

    log.debug(
      `Removing ${artifactsDir} artifacts directory on ${deviceId} device`
    );

    await this.runShellCommand(deviceId, [
      'rm', '-rf', artifactsDir,
    ]);
  }

  async pushFile(
    deviceId: string, localPath: string, devicePath: string
  ): Promise<void> {
    const {adbClient} = this;

    log.debug(`Pushing ${localPath} to ${devicePath} on ${deviceId}`);

    await wrapADBCall(async () => {
      await adbClient.push(deviceId, localPath, devicePath)
        .then(function(transfer) {
          return new Promise((resolve) => {
            transfer.on('end', resolve);
          });
        });
    });
  }

  async startFirefoxAPK(
    deviceId: string,
    apk: string,
    apkComponent: ?string,
    deviceProfileDir: string,
  ): Promise<void> {
    const {adbClient} = this;

    log.debug(
      `Starting ${apk} on ${deviceId}`
    );

    // Fenix does ignore the -profile parameter, on the contrary Fennec
    // would run using the given path as the profile to be used during
    // this execution.
    const extras = [{
      key: 'args',
      value: `-profile ${deviceProfileDir}`,
    }];

    if (!apkComponent) {
      apkComponent = '.App';
    } else if (!apkComponent.includes('.')) {
      apkComponent = `.${apkComponent}`;
    }
    // if `apkComponent` starts with a '.', then adb will expand
    // the following to: `${apk}/${apk}.${apkComponent}`
    const component = `${apk}/${apkComponent}`;

    await wrapADBCall(async () => {
      await adbClient.startActivity(deviceId, {
        wait: true,
        action: 'android.activity.MAIN',
        component,
        extras,
      });
    });
  }

  setUserAbortDiscovery(value: boolean) {
    this.userAbortDiscovery = value;
  }

  async discoverRDPUnixSocket(
    deviceId: string, apk: string,
    {maxDiscoveryTime, retryInterval}: DiscoveryParams = {}
  ): Promise<string> {
    let rdpUnixSockets = [];

    const discoveryStartedAt = Date.now();

    while (rdpUnixSockets.length === 0) {
      if (this.userAbortDiscovery) {
        throw new UsageError(
          'Exiting Firefox Remote Debugging socket discovery on user request'
        );
      }

      if (Date.now() - discoveryStartedAt > maxDiscoveryTime) {
        throw new WebExtError(
          'Timeout while waiting for the Android Firefox Debugger Socket'
        );
      }

      rdpUnixSockets = (await this.runShellCommand(deviceId, [
        'cat', '/proc/net/unix',
      ])).split('\n').filter((line) => {
        // The RDP unix socket is expected to be a path in the form:
        //   /data/data/org.mozilla.fennec_rpl/firefox-debugger-socket
        return line.trim().endsWith(`${apk}/firefox-debugger-socket`);
      });

      if (rdpUnixSockets.length === 0) {
        await new Promise((resolve) => setTimeout(resolve, retryInterval));
      }
    }

    // Convert into an array of unix socket filenames.
    rdpUnixSockets = rdpUnixSockets.map((line) => {
      return line.trim().split(/\s/).pop();
    });

    if (rdpUnixSockets.length > 1) {
      throw new WebExtError(
        'Unexpected multiple RDP sockets: ' +
        `${JSON.stringify(rdpUnixSockets)}`
      );
    }

    return rdpUnixSockets[0];
  }

  async setupForward(deviceId: string, remote: string, local: string) {
    const {adbClient} = this;

    // TODO(rpl): we should use adb.listForwards and reuse the existing one if any (especially
    // because adbkit doesn't seem to support `adb forward --remote` yet).
    log.debug(`Configuring ADB forward for ${deviceId}: ${remote} -> ${local}`);

    await wrapADBCall(async () => {
      await adbClient.forward(deviceId, local, remote);
    });
  }
}<|MERGE_RESOLUTION|>--- conflicted
+++ resolved
@@ -106,7 +106,6 @@
 
     const args = [ 'pm', 'list', 'packages' ];
 
-<<<<<<< HEAD
     if (filter) {
       args.push(filter);
     }
@@ -117,24 +116,6 @@
     return pmList.trim().split('\n')
       .map((line) => line.replace('package:', ''))
       .sort();
-=======
-    return pmList.split('\n')
-      .map((line) => line.replace('package:', '').trim())
-      .filter((line) => {
-        // Look for an exact match if firefoxApk is defined.
-        if (firefoxApk) {
-          return line === firefoxApk;
-        }
-        // Match any package name that starts with the package name of a Firefox for Android browser.
-        return (
-          line.startsWith('org.mozilla.fennec') ||
-          line.startsWith('org.mozilla.fenix') ||
-          line.startsWith('org.mozilla.geckoview') ||
-          line.startsWith('org.mozilla.firefox') ||
-          line.startsWith('org.mozilla.reference.browser')
-        );
-      });
->>>>>>> b4d40811
   }
 
   async getAndroidVersionNumber(deviceId: string): Promise<number> {
